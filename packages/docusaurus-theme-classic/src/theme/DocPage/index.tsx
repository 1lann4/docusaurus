--- conflicted
+++ resolved
@@ -68,27 +68,6 @@
   }
   const {docElement, sidebarName, sidebarItems} = currentDocRouteMetadata;
   return (
-<<<<<<< HEAD
-    <HtmlClassNameProvider
-      className={clsx(
-        ThemeClassNames.wrapper.docsPages,
-        ThemeClassNames.page.docsDocPage,
-        versionMetadata.className,
-      )}>
-      <DocsVersionProvider version={versionMetadata}>
-        <DocsSidebarProvider sidebar={sidebar ?? null}>
-          <DocsFilterProvider>
-            <DocPageContent
-              currentDocRoute={currentDocRoute}
-              versionMetadata={versionMetadata}
-              sidebarName={sidebarName}>
-              {renderRoutes(docRoutes, {versionMetadata})}
-            </DocPageContent>
-          </DocsFilterProvider>
-        </DocsSidebarProvider>
-      </DocsVersionProvider>
-    </HtmlClassNameProvider>
-=======
     <>
       <SearchMetadata
         version={versionMetadata.version}
@@ -106,11 +85,12 @@
         )}>
         <DocsVersionProvider version={versionMetadata}>
           <DocsSidebarProvider name={sidebarName} items={sidebarItems}>
-            <DocPageLayout>{docElement}</DocPageLayout>
+            <DocsFilterProvider>
+              <DocPageLayout>{docElement}</DocPageLayout>
+            </DocsFilterProvider>
           </DocsSidebarProvider>
         </DocsVersionProvider>
       </HtmlClassNameProvider>
     </>
->>>>>>> 118ca63c
   );
 }